--- conflicted
+++ resolved
@@ -204,7 +204,6 @@
 # get all necessary data for the nodes and fill it in the raw data from ps_trace in order to repair missing information
 metaDf = NodesMetaData('ps_trace', dateFrom, dateTo).df
 rawDf = pd.DataFrame(list(data))
-<<<<<<< HEAD
 df = rawDf[~(rawDf['src'].isnull()) & (rawDf['src'] != '') & ~
            (rawDf['dest'].isnull()) & (rawDf['dest'] != '')]
 df = pd.merge(metaDf[['ip', 'site', 'host', 'is_ipv6']], df, left_on='ip', right_on='src',
@@ -215,33 +214,17 @@
 
 # create the alarm types
 alarmDestHostsCantBeReachedFromAny = alarms(
-    "Networking", "Perfsonar", "destination can't be reached from any")
-alarmSrcHostsCantReachAny = alarms('Networking', 'Perfsonar', "source can't reach any")
+    "Networking", "Perfsonar", "destination cannot be reached from any")
+alarmSrcHostsCantReachAny = alarms('Networking', 'Perfsonar', "source cannot reach any")
 alarmDestCantBeReachedFromMulty = alarms(
-    'Networking', 'Perfsonar', "destination can't be reached from multiple")
+    'Networking', 'Perfsonar', "destination cannot be reached from multiple")
 
 # send alarms
 DestHostsCantBeReachedFromAny = findAllDestinationsNeverReached(start='dest',
-                                                                df=df,
-                                                                alarm=alarmDestHostsCantBeReachedFromAny,
-                                                                alarmType="destination can't be reached from any")
-=======
-df = rawDf[~(rawDf['src'].isnull())&(rawDf['src']!='')&~(rawDf['dest'].isnull())&(rawDf['dest']!='')]
-df = pd.merge(metaDf[['ip', 'site', 'host', 'is_ipv6']], df, left_on='ip', right_on='src', how='right').rename(columns={'site':'src_site', 'host':'src_host'}).drop(columns=['ip'])
-df = pd.merge(metaDf[['ip', 'site', 'host']], df, left_on='ip', right_on='dest', how='right').rename(columns={'site':'dest_site', 'host':'dest_host'}).drop(columns=['ip'])
-df = df[~(df['src'].isnull())&(df['src']!='')&~(df['dest'].isnull())&(df['dest']!='')]
-
-#create the alarm types
-alarmDestHostsCantBeReachedFromAny = alarms("Networking", "Perfsonar", "destination cannot be reached from any")
-alarmSrcHostsCantReachAny = alarms('Networking', 'Perfsonar', "source cannot reach any")
-alarmDestCantBeReachedFromMulty = alarms('Networking', 'Perfsonar', "destination cannot be reached from multiple")
-
-# send alarms
-DestHostsCantBeReachedFromAny =  findAllDestinationsNeverReached(start='dest', 
                                                                  df=df,
                                                                  alarm=alarmDestHostsCantBeReachedFromAny,
                                                                  alarmType="destination cannot be reached from any")
->>>>>>> 37b783cb
+
 
 SrcHostsCantReachAny = findAllDestinationsNeverReached(start='src',
                                                        df=df,
@@ -254,5 +237,10 @@
                         df=df,
                         metaDf=metaDf,
                         alarm=alarmDestCantBeReachedFromMulty,
-                        alarmType="destination cannot be reached from multiple")
-# issuesWithMultipleSites(start='src', threshold=20, nrHosts=SrcHostsCantReachAny)+<< << << < HEAD
+                        alarmType="destination can't be reached from multiple")
+# issuesWithMultipleSites(start='src', threshold=20, nrHosts=SrcHostsCantReachAny)
+== == == =
+                        alarmType = "destination cannot be reached from multiple")
+# issuesWithMultipleSites(start='src', threshold=20, nrHosts=SrcHostsCantReachAny)
+>> >>>> > 37b783cbb22bb7d01532e3e1427fd18098717095